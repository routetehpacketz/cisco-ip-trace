#!/usr/bin/env python

import argparse
import ipcalc
import sys
from netmiko import ConnectHandler
import re
import getpass

##########################################################################################################
#
#  Template and header for CSV
#
##########################################################################################################

csv_header = "Device IP,MAC Address,Switch,Port,Port Description,Interface Type,VLANs on port,Port MAC count\n"
csv_line_template = "{},{},{},{},{},{},\"{}\",{}\n"

##########################################################################################################
#
#  Define Global Regexs
#
##########################################################################################################
ip_regex=re.compile(r'[0-9]{1,3}\.[0-9]{1,3}\.[0-9]{1,3}\.[0-9]{1,3}')
subnet_regex=re.compile(r'[0-9]{1,3}\.[0-9]{1,3}\.[0-9]{1,3}\.')
mac_regex=re.compile(r'[0-9a-f]{4}\.[0-9a-f]{4}\.[0-9a-f]{4}')
int_regex=re.compile(r'Fa{1}\S*\d/\S*\d{1,2}|Gi{1}\S*\d/\S*\d|Eth{1}\d/\S*\d{1,2}')
int_po_regex=re.compile(r'Po{1}\d*')
int_regexes=[int_regex,int_po_regex]
air_regex=re.compile(r'AIR-.*', re.MULTILINE)
description_regex=re.compile(r'Description: (.*)', re.MULTILINE)
access_vlan_regex=re.compile(r'switchport access vlan (\d*)', re.MULTILINE)


##########################################################################################################
#
#  Get arguments from the command line
#
##########################################################################################################

#determine if arguments were passed to the script and parse if so
if len(sys.argv) > 1:

	parser = argparse.ArgumentParser()

	parser.add_argument('-n', action='store', dest='network_to_scan',
						help='The network to scan in CIDR format example 192.168.10.0/24', required=True)

	parser.add_argument('-c', action='store', dest='core_switch',
						help='The IP address of the core switch to start the scan from', required=True)

	parser.add_argument('-u', action='store', dest='username',
						help='The username to connect with', required=True)

	parser.add_argument('-f', action='store', dest='filename',
						help='The file to output results to', required=True)

	parser.add_argument('-v', action='store', dest='vrf',
						help='Optional VRF name', default="")
	try:
		options = parser.parse_args()
	except:
		parser.print_help()
		sys.exit(0)
#if no arguments parsed, run interactive prompts
else:
	options=None
	network_to_scan=input("Enter target in CIDR notation (192.168.10.0/24): ")
	while not re.match(subnet_regex,network_to_scan):
		network_to_scan=input("Enter target in CIDR notation (192.168.10.0/24): ")
	current_vrf=input("Enter VRF for the IP. Press 'Enter' if you're not using VRFs: ")
	if current_vrf == "":
		vrf = ""
	else:
		vrf = "vrf"
	core_switch=input("Enter the IP address of the core router/switch that can ARP for the IP address to trace: ")
	while not re.match(ip_regex,core_switch):
		core_switch=input("The entered value is not an IP address. Please re-enter the IP of the core router/switch: ")
	username=input("Username: ")
	password=getpass.getpass()
	filename=input("Enter a filename to save output as CSV (leave blank for no file output): ")

##########################################################################################################
#
#  GetMacFromIP - finds the MAC address of an IP address via ARP
#
##########################################################################################################
def GetMacFromIP(current_ip, core_router, username, password, current_vrf):
	#connect to core device
	core_router_conn=ConnectHandler(device_type='cisco_ios',host=core_router,username=username,password=password)
	#obtain hostname of core device
	core_router_hostname=core_router_conn.find_prompt()
	core_router_conn.enable()
	#ping IP to scan and obtain MAC
	core_router_conn.send_command("ping "+current_ip+" rep 2\n",delay_factor=.1)
	show_ip_arp=core_router_conn.send_command("show ip arp "+current_ip+"\n",delay_factor=.1)
	match_mac=re.search(mac_regex,show_ip_arp)

	core_router_conn.disconnect()

	if match_mac:
		return match_mac.group()
	else:
		return False

##########################################################################################################
#
#  GetPortByMac - finds switch port from the MAC address
#
##########################################################################################################
def GetPortByMac(next_switch_conn, mac):
	
	mac_found=False
	multi_mac=False
	match_is_cdp_neighbor=False

	# find the port number of the mac address
	show_mac_table=next_switch_conn.send_command("show mac add add "+mac+" | inc "+mac,delay_factor=.1)
	mac_port=re.search(int_regexes[0],show_mac_table)
	# not found on a regular port, check etherchannels	
	if not mac_port:
		mac_port=re.search(int_regexes[1],show_mac_table)
		if mac_port:
			mac_port=mac_port.group()
			etherchan_output=next_switch_conn.send_command("show etherchan summ | inc "+mac_port,delay_factor=.1)
			mac_port=re.search(int_regexes[0],etherchan_output)
	# if a mac is found, change from regex result to string
	if mac_port:
		mac_port=mac_port.group()
	
	return mac_port

##########################################################################################################
#
#  GetCDPNeighbor - Checks for CDP Neighbor on switch port
#
##########################################################################################################

def GetCDPNeighbor(next_switch_conn, mac_port):
	
	# Check for access point because we usually can't SSH into those
	show_cdp_nei=next_switch_conn.send_command("show cdp nei "+mac_port+" det",delay_factor=.1)
	cdp_air_check=re.search(air_regex,show_cdp_nei)
	if cdp_air_check:
		return False

	# Get the CDP neighbor IP
	show_cdp_nei=next_switch_conn.send_command("show cdp nei "+mac_port+" det | inc IP",delay_factor=.1)
	cdp_nei_ip=re.search(ip_regex,show_cdp_nei)
	if cdp_nei_ip:
		cdp_nei_ip=cdp_nei_ip.group()

	return cdp_nei_ip

##########################################################################################################
#
#  GetInterfaceDescription - Returns description of interface as a string
#
##########################################################################################################	
def GetInterfaceDescription(next_switch_conn, mac_port):
	#get the interface description
	interface_description=''
	
	show_interface_description=next_switch_conn.send_command("show interface "+mac_port+" | inc Description",delay_factor=.1)
	interface_description_match=re.search(description_regex, show_interface_description)
	
	if interface_description_match:
		interface_description=interface_description_match.group(1)

	return interface_description

##########################################################################################################
#
#  GetInterfaceMode- Returns whether the interface is trunk or access and VLANs
#
##########################################################################################################		
def GetInterfaceMode(next_switch_conn, mac_port):

	#check whether the interface is a trunk
	show_interface_trunk=next_switch_conn.send_command("show interface trunk | inc "+mac_port,delay_factor=.1)
	trunk_regex=re.compile(r'%s\s*(\S.*)'%mac_port, re.MULTILINE) 
	interface_trunk_match=re.findall(trunk_regex, show_interface_trunk)
	#device is on a trunk port
	if interface_trunk_match:
		interface_type = "trunk"
		vlans=interface_trunk_match[-1]
	#device is on an access port
	else:
		interface_type = "access"
		show_run_interface=next_switch_conn.send_command("show run interface "+mac_port,delay_factor=.1)
		show_run_interface_match=re.search(access_vlan_regex, show_run_interface)
		if show_run_interface_match:
			vlans=show_run_interface_match.group(1)
		else:
			vlans="1" # no access vlan specified, so it must be 1

	return interface_type, vlans

##########################################################################################################
#
#  GetMacCount- Returns count of MAC addressed on a port
#
##########################################################################################################		
def GetMacCount(next_switch_conn, mac_port):
	mac_port_macs=next_switch_conn.send_command("show mac add int "+mac_port+"\n",delay_factor=.1)
			
	multi_macs=re.findall(mac_regex,mac_port_macs)
	
	return len(multi_macs)

##########################################################################################################
#
#  TraceMac - Trace the MAC address through switches
#
##########################################################################################################
def TraceMac(mac, device_ip, switch_ip, username, password):

	# connect to switch
	next_switch_conn=ConnectHandler(device_type='cisco_ios',host=switch_ip,username=username,password=password)
	next_switch_hostname=next_switch_conn.find_prompt().rstrip("#>")
	next_switch_conn.enable()

	# Find port that has MAC address
	port=GetPortByMac(next_switch_conn, mac)
	# No port found, return
	if not port:
		next_switch_conn.disconnect()
		print("Port Unknown")
		line = "{},{},{},Unknown\n".format(device_ip,mac,next_switch_hostname)
		return line

	# Status output
	#print("Switch "+next_switch_hostname+" port "+port+".. ", end ="")
	#print("Switch {} port {}.. ".format(next_switch_hostname, port), end ="")


	# See if port is another Cisco device, if it is, start tracing on that switch
	cdp_nei_ip=GetCDPNeighbor(next_switch_conn, port)
	if cdp_nei_ip:
		line=TraceMac(mac, device_ip, cdp_nei_ip, username, password)

	# Build line to print
	else:
		# Status output
		print("complete!\n")

		# Gather intformation on the final port
		description = GetInterfaceDescription(next_switch_conn, port)
		interface_type, vlans = GetInterfaceMode(next_switch_conn, port)
		mac_count = GetMacCount(next_switch_conn, port)
		
		line = csv_line_template.format(device_ip,mac,next_switch_hostname,port,description,interface_type,vlans,str(mac_count))
	
	next_switch_conn.disconnect()

	return line

##########################################################################################################
#
#  TraceIPAddress - Trace the MAC address through switches
#
##########################################################################################################	
def TraceIPAddress(ipaddress_ipcalc):
	# Get the MAC address from the core via ARP
	ipaddress = str(ipaddress_ipcalc)
	print("\nTracing "+ipaddress+"...", end ="")
	#if using script arguments
	if options:
		mac=GetMacFromIP(ipaddress, options.core_switch, options.username, password, options.vrf)
	#if using prompts
	else:
		mac=GetMacFromIP(ipaddress, core_switch, username, password, vrf)
	
	# If we can find the MAC start tracing
	if mac:
		#print("MAC address "+mac+".. ", end ="")
		#if using script arguments
		if options:
			line=TraceMac(mac, ipaddress, options.core_switch, options.username, password)
		#if using prompts
		else:
			line=TraceMac(mac, ipaddress, core_switch, username, password)
	# otherwise move on to the next IP address
	else:
		print("MAC not found in ARP")
		line=line = "{},Not Found\n".format(ipaddress)

	return line

##########################################################################################################
#
#  Main function
#
##########################################################################################################

def main():

	#if using script arguments
	if options:
		#if outputting to csv with arguments
		if options.filename:
			# Open the CSV and print the header
			csv_file = open(options.filename, "w")
			csv_file.write(csv_header)
			for ipaddress_ipcalc in ipcalc.Network(options.network_to_scan):
				line = TraceIPAddress(ipaddress_ipcalc)
				print(line)
				csv_file.write(line)
	#if outputting to csv with prompts
	elif filename:
		csv_file = open(filename,"w")
		csv_file.write(csv_header)
		# Loop over each IP in the network and trace
<<<<<<< HEAD
		for ipaddress_ipcalc in ipcalc.Network(options.network_to_scan):
=======
		for ipaddress_ipcalc in ipcalc.Network(network_to_scan):
>>>>>>> cbbc45c1
			line = TraceIPAddress(ipaddress_ipcalc)
			print(csv_header+line)
			csv_file.write(line)
	#just print lines if not outputting to csv
	else:
		for ipaddress_ipcalc in ipcalc.Network(network_to_scan):
			line = TraceIPAddress(ipaddress_ipcalc)
			print(csv_header+line)

main()<|MERGE_RESOLUTION|>--- conflicted
+++ resolved
@@ -311,11 +311,7 @@
 		csv_file = open(filename,"w")
 		csv_file.write(csv_header)
 		# Loop over each IP in the network and trace
-<<<<<<< HEAD
-		for ipaddress_ipcalc in ipcalc.Network(options.network_to_scan):
-=======
-		for ipaddress_ipcalc in ipcalc.Network(network_to_scan):
->>>>>>> cbbc45c1
+    for ipaddress_ipcalc in ipcalc.Network(network_to_scan):
 			line = TraceIPAddress(ipaddress_ipcalc)
 			print(csv_header+line)
 			csv_file.write(line)
