--- conflicted
+++ resolved
@@ -8,20 +8,13 @@
 import getpass
 from socket import gethostbyaddr
 
-<<<<<<< HEAD
-
-# error suppressing
-=======
+
 #error suppressing
->>>>>>> 6d9c2731
+
 class DevNull:
     def write(self, msg):
         pass
 
-<<<<<<< HEAD
-
-=======
->>>>>>> 6d9c2731
 ##########################################################################################################
 #
 #  Template and header for CSV
@@ -55,7 +48,7 @@
 # determine if arguments were passed to the script and parse if so
 if len(sys.argv) > 1:
 
-<<<<<<< HEAD
+
     parser = argparse.ArgumentParser()
 
     parser.add_argument('-n', action='store', dest='network_to_scan',
@@ -112,57 +105,7 @@
     password = getpass.getpass()
     secret = getpass.getpass("Enable password (leave blank if not needed): ")
     filename = input("Enter a filename to save output as CSV (leave blank for no file output): ")
-=======
-	parser = argparse.ArgumentParser()
-
-	parser.add_argument('-n', action='store', dest='network_to_scan',
-						help='The network to scan in CIDR format example 192.168.10.0/24', required=True)
-
-	parser.add_argument('-c', action='store', dest='core_switch',
-						help='The IP address of the core switch to start the scan from', required=True)
-
-	parser.add_argument('-u', action='store', dest='username',
-						help='The username to connect with', required=True)
-
-	parser.add_argument('-f', action='store', dest='filename',
-						help='Optional file to output results to', default="")
-
-	parser.add_argument('-v', action='store', dest='vrf',
-						help='Optional VRF name', default="")
-
-	try:
-		options = parser.parse_args()
-	except:
-		parser.print_help()
-		sys.exit(0)
-	password = getpass.getpass()
-	secret = getpass.getpass("Enable password (leave blank if not needed): ")
-	if options.vrf:
-		current_vrf = options.vrf
-		vrf = "vrf"
-	else:
-		current_vrf = ""
-		vrf = ""
-# if no arguments parsed, run interactive prompts
-else:
-	options = None
-	network_to_scan = input("Enter target in CIDR notation (192.168.10.0/24): ")
-	while not re.match(subnet_regex, network_to_scan):
-		network_to_scan = input("Enter target in CIDR notation (192.168.10.0/24): ")
-	current_vrf = input("Enter VRF for the IP (leave blank if not needed): ")
-	if current_vrf == "":
-		vrf = ""
-	else:
-		vrf = "vrf"
-	core_switch = input("Enter the IP address of the core router/switch that can ARP for the IP address to trace: ")
-	while not re.match(ip_regex, core_switch):
-		core_switch = input(
-			"The entered value is not an IP address. Please re-enter the IP of the core router/switch: ")
-	username = input("Username: ")
-	password = getpass.getpass()
-	secret = getpass.getpass("Enable password (leave blank if not needed): ")
-	filename = input("Enter a filename to save output as CSV (leave blank for no file output): ")
->>>>>>> 6d9c2731
+
 
 
 ##########################################################################################################
@@ -170,7 +113,7 @@
 #  get_arp_table - Gets IPs from core router's ARP table
 #
 ##########################################################################################################
-<<<<<<< HEAD
+
 def get_arp_table(core_switch, username, password, secret, current_vrf):
     core_switch_conn = ConnectHandler(device_type='cisco_ios', host=core_switch, username=username, password=password,
                                       secret=secret)
@@ -179,25 +122,7 @@
     arp_table = core_switch_conn.send_command("show ip arp " + current_vrf + " | exc Incomplete\n", delay_factor=.1)
     arp_table = re.findall(ip_regex, arp_table)
     return arp_table
-=======
-def GetMacFromIP(current_ip, core_router, username, password, secret, current_vrf):
-	# connect to core device
-	core_router_conn = ConnectHandler(device_type='cisco_ios', host=core_router, username=username, password=password, secret=secret)
-	# obtain hostname of core device
-	core_router_hostname = core_router_conn.find_prompt()
-	core_router_conn.enable()
-	# ping IP to scan and obtain MAC
-	core_router_conn.send_command("ping " + vrf + " " + current_vrf + " " + current_ip + " rep 2\n", delay_factor=.1)
-	show_ip_arp = core_router_conn.send_command("show ip arp " + current_ip + "\n", delay_factor=.1)
-	match_mac = re.search(mac_regex, show_ip_arp)
-
-	core_router_conn.disconnect()
-
-	if match_mac:
-		return match_mac.group()
-	else:
-		return False
->>>>>>> 6d9c2731
+
 
 
 ##########################################################################################################
@@ -205,7 +130,7 @@
 #  get_mac_from_ip - finds the MAC address of an IP address via ARP
 #
 ##########################################################################################################
-<<<<<<< HEAD
+
 def get_mac_from_ip(current_ip, core_switch, username, password, secret, current_vrf):
     # connect to core device
     core_switch_conn = ConnectHandler(device_type='cisco_ios', host=core_switch, username=username, password=password,
@@ -223,29 +148,7 @@
         return match_mac.group()
     else:
         return False
-=======
-def GetPortByMac(next_switch_conn, mac):
-	mac_found = False
-	multi_mac = False
-	match_is_cdp_neighbor = False
-
-	# find the port number of the mac address
-	show_mac_table = next_switch_conn.send_command("show mac add add " + mac + " | inc " + mac, delay_factor=.1)
-	mac_port = re.search(int_regexes[0], show_mac_table)
-	# not found on a regular port, check etherchannels
-	if not mac_port:
-		mac_port = re.search(int_regexes[1], show_mac_table)
-		if mac_port:
-			mac_port = mac_port.group()
-			etherchan_output = next_switch_conn.send_command("show etherchan summ | inc " + mac_port, delay_factor=.1)
-			mac_port = re.search(int_regexes[0], etherchan_output)
-	# if a mac is found, change from regex result to string
-	if mac_port:
-		mac_port = mac_port.group()
-		return mac_port
-	else:
-		return False
->>>>>>> 6d9c2731
+
 
 
 ##########################################################################################################
@@ -276,17 +179,13 @@
         return False
 
 
-<<<<<<< HEAD
+
 ##########################################################################################################
 #
 #  get_cdp_neighbor - Checks for CDP Neighbor on switch port
 #
 ##########################################################################################################
-=======
-def GetCDPNeighbor(next_switch_conn, mac_port):
-	# Check for access point because we usually can't SSH into those
-	show_cdp_nei = next_switch_conn.send_command("show cdp nei " + mac_port + " det", delay_factor=.1)
->>>>>>> 6d9c2731
+
 
 def get_cdp_neighbor(next_switch_conn, mac_port):
     # Get the CDP neighbor IP
@@ -362,7 +261,7 @@
 #  trace_mac - Trace the MAC address through switches
 #
 ##########################################################################################################
-<<<<<<< HEAD
+
 def trace_mac(mac, device_ip, dns_name, switch_ip, username, password, secret):
     # connect to switch
     next_switch_conn = ConnectHandler(device_type='cisco_ios', host=switch_ip, username=username, password=password,
@@ -413,57 +312,7 @@
     next_switch_conn.disconnect()
 
     return line
-=======
-def TraceMac(mac, device_ip, dns_name, switch_ip, username, password, secret):
-	# connect to switch
-	next_switch_conn = ConnectHandler(device_type='cisco_ios', host=switch_ip, username=username, password=password, secret=secret)
-	next_switch_hostname = next_switch_conn.find_prompt().rstrip("#>")
-	next_switch_conn.enable()
-
-	# Find port that has MAC address
-	port = GetPortByMac(next_switch_conn, mac)
-	# No port found, return
-	if not port:
-		next_switch_conn.disconnect()
-		print("Port Unknown")
-		line = "{},{},{},{},Unknown\n".format(device_ip, dns_name, mac, next_switch_hostname)
-		return line
-
-	description = GetInterfaceDescription(next_switch_conn, port)
-	interface_type, vlans = GetInterfaceMode(next_switch_conn, port)
-	mac_count = GetMacCount(next_switch_conn, port)
-
-	# See if port is another Cisco device, if it is, start tracing on that switch
-	cdp_nei_ip = GetCDPNeighbor(next_switch_conn, port)
-	if cdp_nei_ip:
-		sys.stderr = DevNull()
-		try:
-			line = TraceMac(mac, device_ip, dns_name, cdp_nei_ip, username, password, secret)
-		except:
-			next_switch_conn.disconnect()
-			print("error:\n")
-			print("Traced to CDP neighbor " + cdp_nei_ip + ", but could not SSH into it.\n")
-			line = csv_line_template.format(device_ip, dns_name, mac, next_switch_hostname, port, description,
-											interface_type, vlans, str(mac_count))
-			return line
-
-	# Build line to print
-	else:
-		# Status output
-		print("complete!\n")
-
-		# Gather intformation on the final port
-		description = GetInterfaceDescription(next_switch_conn, port)
-		interface_type, vlans = GetInterfaceMode(next_switch_conn, port)
-		mac_count = GetMacCount(next_switch_conn, port)
-
-		line = csv_line_template.format(device_ip, dns_name, mac, next_switch_hostname, port, description,
-										interface_type, vlans, str(mac_count))
-
-	next_switch_conn.disconnect()
-
-	return line
->>>>>>> 6d9c2731
+
 
 
 ##########################################################################################################
